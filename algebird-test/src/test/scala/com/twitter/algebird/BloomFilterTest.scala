--- conflicted
+++ resolved
@@ -26,15 +26,13 @@
 class BFHashIndices extends CheckProperties {
   val NUM_HASHES = 10
   val WIDTH = 4752800
-
-  val SEED = 1
 
   implicit val bfHash: Arbitrary[BFHash] =
     Arbitrary {
       for {
         hashes <- Gen.choose(1, 10)
         width <- Gen.choose(100, 5000000)
-      } yield BFHash(hashes, width, SEED)
+      } yield BFHash(hashes, width)
     }
 
   property("Indices are non negative") {
@@ -48,7 +46,7 @@
   /**
    *   This is the version of the BFHash as of before the "negative values fix"
    */
-  case class NegativeBFHash(numHashes: Int, width: Int, seed: Long = 0L) {
+  case class NegativeBFHash(numHashes: Int, width: Int) {
     val size = numHashes
 
     def apply(s: String) = nextHash(s.getBytes, numHashes)
@@ -81,7 +79,7 @@
       for {
         hashes <- Gen.choose(1, 10)
         width <- Gen.choose(100, 5000000)
-      } yield (BFHash(hashes, width, SEED), NegativeBFHash(hashes, width, SEED))
+      } yield (BFHash(hashes, width), NegativeBFHash(hashes, width))
     }
 
   property("Indices of the two versions of BFHashes are the same, unless the first one contains negative index") {
@@ -102,19 +100,9 @@
 
     "identify all true positives" in {
       (0 to 100).foreach{
-<<<<<<< HEAD
-        _ => {
-          val bfMonoid = new BloomFilterMonoid(RAND.nextInt(5)+1, RAND.nextInt(64)+32)
-          val numEntries = 5
-          val entries = (0 until numEntries).map(_ => RAND.nextInt.toString)
-          val bf = bfMonoid.create(entries: _*)
-
-          entries.foreach{
-            i => bf.contains(i.toString).isTrue must be_==(true)
-=======
         _ =>
           {
-            val bfMonoid = new BloomFilterMonoid(RAND.nextInt(5) + 1, RAND.nextInt(64) + 32, SEED)
+            val bfMonoid = new BloomFilterMonoid(RAND.nextInt(5) + 1, RAND.nextInt(64) + 32)
             val numEntries = 5
             val entries = (0 until numEntries).map(_ => RAND.nextInt.toString)
             val bf = bfMonoid.create(entries: _*)
@@ -122,7 +110,6 @@
             entries.foreach{ i =>
               assert(bf.contains(i.toString).isTrue)
             }
->>>>>>> cb5391af
           }
       }
     }
@@ -137,11 +124,7 @@
               {
                 val numEntries = RAND.nextInt(10) + 1
 
-<<<<<<< HEAD
-              val bfMonoid = BloomFilter(numEntries, fpProb)
-=======
-                val bfMonoid = BloomFilter(numEntries, fpProb, SEED)
->>>>>>> cb5391af
+                val bfMonoid = BloomFilter(numEntries, fpProb)
 
                 val entries = RAND.shuffle((0 until 1000).toList).take(numEntries + 1).map(_.toString)
                 val bf = bfMonoid.create(entries.drop(1): _*)
@@ -172,19 +155,9 @@
 
     "work as an Aggregator" in {
       (0 to 10).foreach{
-<<<<<<< HEAD
-        _ => {
-          val aggregator = BloomFilterAggregator(RAND.nextInt(5)+1, RAND.nextInt(64)+32)
-          val numEntries = 5
-          val entries = (0 until numEntries).map(_ => RAND.nextInt.toString)
-          val bf = aggregator(entries)
-
-          entries.foreach{
-            i => bf.contains(i.toString).isTrue must be_==(true)
-=======
         _ =>
           {
-            val aggregator = BloomFilterAggregator(RAND.nextInt(5) + 1, RAND.nextInt(64) + 32, SEED)
+            val aggregator = BloomFilterAggregator(RAND.nextInt(5) + 1, RAND.nextInt(64) + 32)
             val numEntries = 5
             val entries = (0 until numEntries).map(_ => RAND.nextInt.toString)
             val bf = aggregator(entries)
@@ -192,7 +165,6 @@
             entries.foreach { i =>
               assert(bf.contains(i.toString).isTrue)
             }
->>>>>>> cb5391af
           }
       }
     }
@@ -224,7 +196,7 @@
     "not have negative hash values" in {
       val NUM_HASHES = 2
       val WIDTH = 4752800
-      val bfHash = BFHash(NUM_HASHES, WIDTH, SEED)
+      val bfHash = BFHash(NUM_HASHES, WIDTH)
       val s = "7024497610539761509"
       val index = bfHash.apply(s).head
 
@@ -238,7 +210,7 @@
       (0 to 100).foreach {
         _ =>
           {
-            val bfMonoid = new BloomFilterMonoid(RAND.nextInt(5) + 1, RAND.nextInt(64) + 32, SEED)
+            val bfMonoid = new BloomFilterMonoid(RAND.nextInt(5) + 1, RAND.nextInt(64) + 32)
             val numEntries = 5
             val entries = (0 until numEntries).map(_ => RAND.nextInt.toString)
             val bf = bfMonoid.create(entries: _*)
